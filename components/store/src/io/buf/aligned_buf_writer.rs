use super::AlignedBuf;
use crate::error::StoreError;
use slog::{trace, Logger};
use std::{ptr, slice, sync::Arc};

pub(crate) struct AlignedBufWriter {
    log: Logger,
    /// It's a aligned wal offset, which is pointing to a absolute address in the wal segment.
    pub(crate) wal_offset: u64,
    alignment: usize,
    buffers: Vec<Arc<AlignedBuf>>,
}

impl AlignedBufWriter {
    pub(crate) fn new(log: Logger, wal_offset: u64, alignment: usize) -> Self {
        Self {
            log,
            wal_offset,
            alignment,
            buffers: vec![],
        }
    }

    /// Reset offset
    pub(crate) fn wal_offset(&mut self, offset: u64) {
        self.wal_offset = offset;
    }

    /// Must invoke this method to reserve enough memory before writing.
    pub(crate) fn reserve(&mut self, additional: usize) -> Result<(), StoreError> {
        trace!(
            self.log,
            "Try to reserve additional {} bytes for WAL data",
            additional
        );

        // First, allocate memory in alignment blocks, which we enough data to fill and then generate SQEs to submit
        // immediately.
        if additional > self.alignment {
            let size = additional / self.alignment * self.alignment;
            let buf = AlignedBuf::new(self.log.clone(), self.wal_offset, size, self.alignment)?;
            trace!(
                self.log,
                "Reserved {} bytes for WAL data in complete blocks. [{}, {})",
                buf.capacity,
                self.wal_offset,
                self.wal_offset + buf.capacity as u64
            );
            self.wal_offset += buf.capacity as u64;
            self.buffers.push(Arc::new(buf));
        }

        // Reserve memory block, for which we only partial data to fill.
        //
        // These partial data may be merged with future write tasks. Alternatively, we may issue stall-incurring writes if
        // configured amount of time has elapsed before collecting enough data.
        let r = additional % self.alignment;
        if 0 != r {
            let buf = AlignedBuf::new(
                self.log.clone(),
                self.wal_offset,
                self.alignment,
                self.alignment,
            )?;
            trace!(
                self.log,
                "Reserved {} bytes for WAL data that may only fill partial of a block. [{}, {})",
                buf.capacity,
                self.wal_offset,
                self.wal_offset + buf.capacity as u64
            );
            self.wal_offset += buf.capacity as u64;
            self.buffers.push(Arc::new(buf));
        }

        Ok(())
    }

    /// Assume enough aligned memory has been reserved.
    ///
    pub(crate) fn write(&mut self, data: &[u8]) -> Result<(), StoreError> {
        let remaining = data.len();
        let mut pos = 0;

        self.buffers
            .iter_mut()
            .skip_while(|buf| 0 == buf.remaining())
            .map_while(|buf| {
                let r = buf.remaining();
                if r >= remaining - pos {
                    buf.write_buf(&data[pos..]);
                    None
                } else {
                    buf.write_buf(&data[pos..pos + r]);
                    pos += r;
                    Some(())
                }
            })
            .count();

        Ok(())
    }

    pub(crate) fn write_u32(&mut self, value: u32) -> Result<(), StoreError> {
        let big_endian = value.to_be();
        let data = ptr::addr_of!(big_endian);
        let slice = unsafe { slice::from_raw_parts(data as *const u8, std::mem::size_of::<u32>()) };
        self.write(slice)
    }

    pub(crate) fn write_u64(&mut self, value: u64) -> Result<(), StoreError> {
        let big_endian = value.to_be();
        let data = ptr::addr_of!(big_endian);
        let slice = unsafe { slice::from_raw_parts(data as *const u8, std::mem::size_of::<u64>()) };
        self.write(slice)
    }

    /// Take backing buffers and generate submission queue entry for each of buf.
    ///
    /// If the backing buffer is full, it will be drained;
    /// If it is partially filled, its `Arc` reference will be cloned.
    pub(crate) fn take(&mut self) -> Vec<Arc<AlignedBuf>> {
        let mut items: Vec<_> = self
            .buffers
            .drain_filter(|buf| 0 == buf.remaining())
            .collect();

        self.buffers
            .iter()
            .filter(|buf| buf.partial())
            .map(|buf| Arc::clone(buf))
            .for_each(|buf| {
                items.push(buf);
            });

        items.iter().for_each(|item| {
            trace!(
                self.log,
                "About to flush aligned buffer{{ offset: {}, written: {}, capacity: {} }} to flush",
<<<<<<< HEAD
                item.aligned_offset,
                item.write_pos(),
=======
                item.wal_offset,
                item.limit(),
>>>>>>> e7487ce9
                item.capacity
            );
        });

        items
    }

    pub(crate) fn remaining(&self) -> usize {
        self.buffers.iter().map(|buf| buf.remaining()).sum()
    }
}<|MERGE_RESOLUTION|>--- conflicted
+++ resolved
@@ -137,13 +137,8 @@
             trace!(
                 self.log,
                 "About to flush aligned buffer{{ offset: {}, written: {}, capacity: {} }} to flush",
-<<<<<<< HEAD
-                item.aligned_offset,
-                item.write_pos(),
-=======
                 item.wal_offset,
                 item.limit(),
->>>>>>> e7487ce9
                 item.capacity
             );
         });
